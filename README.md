--- conflicted
+++ resolved
@@ -15,11 +15,7 @@
 ```yaml
 
 dependencies:
-<<<<<<< HEAD
-  flutter_clean_architecture: ^4.0.5
-=======
-  flutter_clean_architecture: ^4.1.0
->>>>>>> 11efd476
+  flutter_clean_architecture: ^4.1.1
 
 ```
 
